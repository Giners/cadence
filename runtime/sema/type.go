--- conflicted
+++ resolved
@@ -4873,34 +4873,6 @@
 
 		// Functions are covariant in their return type
 
-<<<<<<< HEAD
-		if !IsSubType(
-			typedSubType.ReturnTypeAnnotation.Type,
-			typedSuperType.ReturnTypeAnnotation.Type,
-		) {
-			return false
-		}
-
-		if typedSubType.ReceiverType != nil {
-			if typedSuperType.ReceiverType == nil {
-				return false
-			}
-
-			if !typedSubType.ReceiverType.Equal(typedSuperType.ReceiverType) {
-				return false
-			}
-
-		} else if typedSuperType.ReceiverType != nil {
-			return false
-		}
-
-		// Constructors?
-
-		if typedSubType.IsConstructor != typedSuperType.IsConstructor {
-			return false
-		}
-
-=======
 		if typedSubType.ReturnTypeAnnotation != nil {
 			if typedSuperType.ReturnTypeAnnotation == nil {
 				return false
@@ -4937,7 +4909,6 @@
 			return false
 		}
 
->>>>>>> 90d26d53
 		return true
 
 	case *RestrictedType:
