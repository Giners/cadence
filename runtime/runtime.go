--- conflicted
+++ resolved
@@ -306,14 +306,6 @@
 	runtimeInterface.EmitEvent(event)
 }
 
-<<<<<<< HEAD
-	return interpreter.CompositeValue{
-		Identifier: stdlib.AccountType.Name,
-		Fields: map[string]interpreter.Value{
-			"address": interpreter.NewStringValue(addressHex),
-			"storage": interpreter.StorageValue{Identifier: addressHex},
-		},
-=======
 func (r *interpreterRuntime) emitAccountEvent(
 	eventType sema.EventType,
 	runtimeInterface Interface,
@@ -324,7 +316,6 @@
 	event := values.Event{
 		Identifier: identifier,
 		Fields:     fields,
->>>>>>> d1b14186
 	}
 
 	runtimeInterface.EmitEvent(event)
