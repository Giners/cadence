package runtime

import (
	"errors"
	"fmt"
	"strings"

	"github.com/dapperlabs/flow-go/language/runtime/ast"
	runtimeErrors "github.com/dapperlabs/flow-go/language/runtime/errors"
	"github.com/dapperlabs/flow-go/language/runtime/interpreter"
	"github.com/dapperlabs/flow-go/language/runtime/parser"
	"github.com/dapperlabs/flow-go/language/runtime/sema"
	"github.com/dapperlabs/flow-go/language/runtime/stdlib"
	"github.com/dapperlabs/flow-go/language/runtime/trampoline"
	"github.com/dapperlabs/flow-go/model/flow"
	"github.com/dapperlabs/flow-go/sdk/abi/values"
)

type Interface interface {
	// ResolveImport resolves an import of a program.
	ResolveImport(Location) (values.Bytes, error)
	// GetValue gets a value for the given key in the storage, controlled and owned by the given accounts.
	GetValue(owner, controller, key values.Bytes) (value values.Bytes, err error)
	// SetValue sets a value for the given key in the storage, controlled and owned by the given accounts.
	SetValue(owner, controller, key, value values.Bytes) (err error)
	// CreateAccount creates a new account with the given public keys and code.
	CreateAccount(publicKeys []values.Bytes, code values.Bytes) (address values.Address, err error)
	// AddAccountKey appends a key to an account.
	AddAccountKey(address values.Address, publicKey values.Bytes) error
	// RemoveAccountKey removes a key from an account by index.
	RemoveAccountKey(address values.Address, index values.Int) (publicKey values.Bytes, err error)
	// UpdateAccountCode updates the code associated with an account.
	UpdateAccountCode(address values.Address, code values.Bytes) (err error)
	// GetSigningAccounts returns the signing accounts.
	GetSigningAccounts() []values.Address
	// Log logs a string.
	Log(string)
	// EmitEvent is called when an event is emitted by the runtime.
	EmitEvent(values.Event)
}

type Error struct {
	Errors []error
}

func (e Error) Error() string {
	var sb strings.Builder
	sb.WriteString("Execution failed:\n")
	for _, err := range e.Errors {
		sb.WriteString(runtimeErrors.UnrollChildErrors(err))
		sb.WriteString("\n")
	}
	return sb.String()
}

// Runtime is a runtime capable of executing the Flow programming language.
type Runtime interface {
	// ExecuteScript executes the given script.
	//
	// This function returns an error if the program has errors (e.g syntax errors, type errors),
	// or if the execution fails.
	ExecuteScript(script []byte, runtimeInterface Interface, location Location) (values.Value, error)

	// ExecuteTransaction executes the given transaction.
	//
	// This function returns an error if the program has errors (e.g syntax errors, type errors),
	// or if the execution fails.
	ExecuteTransaction(script []byte, runtimeInterface Interface, location Location) error

	// ParseAndCheckProgram parses and checks the given code without executing the program.
	//
	// This function returns an error if the program contains any syntax or semantic errors.
	ParseAndCheckProgram(code []byte, runtimeInterface Interface, location Location) error
}

var typeDeclarations = stdlib.BuiltinTypes.ToTypeDeclarations()

type ImportResolver = func(astLocation ast.Location) (program *ast.Program, e error)

// interpreterRuntime is a interpreter-based version of the Flow runtime.
type interpreterRuntime struct{}

// NewInterpreterRuntime returns a interpreter-based version of the Flow runtime.
func NewInterpreterRuntime() Runtime {
	return &interpreterRuntime{}
}

func (r *interpreterRuntime) ExecuteScript(script []byte, runtimeInterface Interface, location Location) (values.Value, error) {
	functions := r.standardLibraryFunctions(runtimeInterface)

	checker, err := r.parseAndCheckProgram(script, runtimeInterface, location, functions)
	if err != nil {
		return nil, Error{[]error{err}}
	}

	_, ok := checker.GlobalValues["main"]
	if !ok {
		// TODO: error because no main?
		return nil, nil
	}

	runtimeStorage := newInterpreterRuntimeStorage(runtimeInterface)

	inter, err := r.newInterpreter(checker, functions, runtimeInterface, runtimeStorage)
	if err != nil {
		return nil, err
	}

	if err := inter.Interpret(); err != nil {
		return nil, err
	}

	value, err := inter.Invoke("main")
	if err != nil {
		return nil, err
	}

	// Write back all stored values, which were actually just cached, back into storage
	runtimeStorage.writeCached()

	return value.(interpreter.ExportableValue).Export(), nil
}

func (r *interpreterRuntime) ExecuteTransaction(
	script []byte,
	runtimeInterface Interface,
	location Location,
) error {
	functions := r.standardLibraryFunctions(runtimeInterface)

	checker, err := r.parseAndCheckProgram(script, runtimeInterface, location, functions)
	if err != nil {
		return Error{[]error{err}}
	}

	transactions := checker.TransactionTypes
	if len(transactions) < 1 {
		return fmt.Errorf("no transaction declared")
	} else if len(transactions) > 1 {
		return fmt.Errorf("more than one transaction declared")
	}

	transactionType := transactions[0]
	transactionPrepareFunctionType := transactionType.Prepare.InvocationFunctionType()

	signingAccountAddresses := runtimeInterface.GetSigningAccounts()

	// check parameter count

	signingAccountsCount := len(signingAccountAddresses)
	prepareFunctionParameterCount := len(transactionPrepareFunctionType.ParameterTypeAnnotations)
	if signingAccountsCount != prepareFunctionParameterCount {
		return fmt.Errorf(
			"parameter count mismatch for transaction `prepare` function: expected %d, got %d",
			prepareFunctionParameterCount,
			signingAccountsCount,
		)
	}

	// check parameter types

	for _, parameterTypeAnnotation := range transactionPrepareFunctionType.ParameterTypeAnnotations {
		parameterType := parameterTypeAnnotation.Type

		if !parameterType.Equal(stdlib.AccountType.Type) {
			err := fmt.Errorf(
<<<<<<< HEAD
				"parameter type mismatch for transaction `prepare` function: expected `%s`, got `%s`",
				&sema.AccountType{},
=======
				"parameter type mismatch for `main` function: expected `%s`, got `%s`",
				stdlib.AccountType.Type,
>>>>>>> 575c53e4
				parameterType,
			)
			return err
		}
	}

	runtimeStorage := newInterpreterRuntimeStorage(runtimeInterface)

	inter, err := r.newInterpreter(checker, functions, runtimeInterface, runtimeStorage)
	if err != nil {
		return err
	}

	if err := inter.Interpret(); err != nil {
		return err
	}

	signingAccounts := make([]interface{}, signingAccountsCount)

	for i, address := range signingAccountAddresses {
		signingAccounts[i] = accountValue(address)
	}

	err = inter.InvokeTransaction(0, signingAccounts...)
	if err != nil {
		return err
	}

	// Write back all stored values, which were actually just cached, back into storage
	runtimeStorage.writeCached()

	return nil
}

func (r *interpreterRuntime) ParseAndCheckProgram(script []byte, runtimeInterface Interface, location Location) error {
	functions := r.standardLibraryFunctions(runtimeInterface)

	_, err := r.parseAndCheckProgram(script, runtimeInterface, location, functions)
	return err
}

func (r *interpreterRuntime) parseAndCheckProgram(
	script []byte,
	runtimeInterface Interface,
	location Location,
	functions stdlib.StandardLibraryFunctions,
) (*sema.Checker, error) {
	program, err := r.parse(script)
	if err != nil {
		return nil, err
	}

	importResolver := r.importResolver(runtimeInterface)
	err = program.ResolveImports(importResolver)
	if err != nil {
		return nil, err
	}

	valueDeclarations := functions.ToValueDeclarations()

	checker, err := sema.NewChecker(
		program,
		location,
		sema.WithPredeclaredValues(valueDeclarations),
		sema.WithPredeclaredTypes(typeDeclarations),
	)
	if err != nil {
		return nil, err
	}

	if err := checker.Check(); err != nil {
		return nil, err
	}

	return checker, nil
}

func (r *interpreterRuntime) newInterpreter(
	checker *sema.Checker,
	functions stdlib.StandardLibraryFunctions,
	runtimeInterface Interface,
	runtimeStorage *interpreterRuntimeStorage,
) (*interpreter.Interpreter, error) {
	return interpreter.NewInterpreter(
		checker,
		interpreter.WithPredefinedValues(functions.ToValues()),
		interpreter.WithOnEventEmittedHandler(func(_ *interpreter.Interpreter, eventValue interpreter.EventValue) {
			r.emitEvent(eventValue, runtimeInterface)
		}),
		interpreter.WithStorageReadHandler(runtimeStorage.readValue),
		interpreter.WithStorageWriteHandler(runtimeStorage.writeValue),
		interpreter.WithStorageKeyHandlerFunc(func(_ *interpreter.Interpreter, _ string, indexingType sema.Type) string {
			return indexingType.String()
		}),
	)
}

func (r *interpreterRuntime) standardLibraryFunctions(runtimeInterface Interface) stdlib.StandardLibraryFunctions {
	return append(
		stdlib.FlowBuiltInFunctions(stdlib.FlowBuiltinImpls{
			CreateAccount:     r.newCreateAccountFunction(runtimeInterface),
			AddAccountKey:     r.addAccountKeyFunction(runtimeInterface),
			RemoveAccountKey:  r.removeAccountKeyFunction(runtimeInterface),
			UpdateAccountCode: r.newUpdateAccountCodeFunction(runtimeInterface),
			GetAccount:        r.newGetAccountFunction(runtimeInterface),
			Log:               r.newLogFunction(runtimeInterface),
		}),
		stdlib.BuiltinFunctions...,
	)
}

func (r *interpreterRuntime) importResolver(runtimeInterface Interface) ImportResolver {
	return func(astLocation ast.Location) (program *ast.Program, e error) {
		var location Location
		switch astLocation := astLocation.(type) {
		case ast.StringLocation:
			location = StringLocation(astLocation)
		case ast.AddressLocation:
			location = AddressLocation(astLocation)
		default:
			panic(runtimeErrors.NewUnreachableError())
		}
		script, err := runtimeInterface.ResolveImport(location)
		if err != nil {
			return nil, err
		}
		return r.parse(script)
	}
}

func (r *interpreterRuntime) parse(script []byte) (program *ast.Program, err error) {
	program, _, err = parser.ParseProgram(string(script))
	return
}

// emitEvent converts an event value to native Go types and emits it to the runtime interface.
func (r *interpreterRuntime) emitEvent(eventValue interpreter.EventValue, runtimeInterface Interface) {
	event := eventValue.Export().(values.Event)

	var identifier string

	// TODO: can this be generalized for all types?
	switch location := eventValue.Location.(type) {
	case ast.AddressLocation:
		identifier = fmt.Sprintf("account.%s.%s", location, eventValue.Identifier)
	case TransactionLocation:
		identifier = fmt.Sprintf("tx.%s.%s", location, eventValue.Identifier)
	case ScriptLocation:
		identifier = fmt.Sprintf("script.%s.%s", location, eventValue.Identifier)
	default:
		panic(fmt.Sprintf("event definition from unsupported location: %s", location))
	}

	event.Identifier = identifier

	runtimeInterface.EmitEvent(event)
}

func (r *interpreterRuntime) emitAccountEvent(
	eventType sema.EventType,
	runtimeInterface Interface,
	fields ...values.Value,
) {
	identifier := fmt.Sprintf("flow.%s", eventType.Identifier)

	event := values.Event{
		Identifier: identifier,
		Fields:     fields,
	}

	runtimeInterface.EmitEvent(event)
}

func accountValue(address values.Address) interpreter.Value {
	addressHex := fmt.Sprintf("%x", address)

<<<<<<< HEAD
	return interpreter.CompositeValue{
		Identifier: (&sema.AccountType{}).ID(),
		Fields: &map[string]interpreter.Value{
			"address": interpreter.AddressValue(address),
=======
	return &interpreter.CompositeValue{
		Identifier: stdlib.AccountType.Name,
		Fields: map[string]interpreter.Value{
			"address": interpreter.NewStringValue(addressHex),
>>>>>>> 575c53e4
			"storage": interpreter.StorageValue{Identifier: addressHex},
		},
	}
}

func (r *interpreterRuntime) newCreateAccountFunction(runtimeInterface Interface) interpreter.HostFunction {
	return func(arguments []interpreter.Value, _ interpreter.LocationPosition) trampoline.Trampoline {
		pkArray, ok := arguments[0].(*interpreter.ArrayValue)
		if !ok {
			panic(fmt.Sprintf("createAccount requires the first parameter to be an array"))
		}

		pkValues := pkArray.Values
		publicKeys := make([]values.Bytes, len(pkValues))

		for i, pkVal := range pkValues {
			publicKey, err := toBytes(pkVal)
			if err != nil {
				panic(fmt.Sprintf("createAccount requires the first parameter to be an array of arrays"))
			}
			publicKeys[i] = publicKey
		}

		code, err := toBytes(arguments[1])
		if err != nil {
			panic(fmt.Sprintf("createAccount requires the third parameter to be an array"))
		}

		accountAddress, err := runtimeInterface.CreateAccount(publicKeys, code)
		if err != nil {
			panic(err)
		}

		r.emitAccountEvent(stdlib.AccountCreatedEventType, runtimeInterface, accountAddress)

		result := interpreter.AddressValue(accountAddress)
		return trampoline.Done{Result: result}
	}
}

func (r *interpreterRuntime) addAccountKeyFunction(runtimeInterface Interface) interpreter.HostFunction {
	return func(arguments []interpreter.Value, _ interpreter.LocationPosition) trampoline.Trampoline {
		if len(arguments) != 2 {
			panic(fmt.Sprintf("addAccountKey requires 2 parameters"))
		}

<<<<<<< HEAD
		accountAddress, ok := arguments[0].(interpreter.AddressValue)
=======
		accountAddressStr, ok := arguments[0].(*interpreter.StringValue)
>>>>>>> 575c53e4
		if !ok {
			panic(fmt.Sprintf("addAccountKey requires the first parameter to be an address"))
		}

		publicKey, err := toBytes(arguments[1])
		if err != nil {
			panic(fmt.Sprintf("addAccountKey requires the second parameter to be an array"))
		}

<<<<<<< HEAD
		accountAddressValue := accountAddress.Export().(values.Address)
=======
		// TODO: convert directly to values.Address
		accountAddress := flow.HexToAddress(accountAddressStr.Str)
		accountAddressValue := values.Address(accountAddress)
>>>>>>> 575c53e4

		err = runtimeInterface.AddAccountKey(accountAddressValue, publicKey)
		if err != nil {
			panic(err)
		}

		r.emitAccountEvent(stdlib.AccountKeyAddedEventType, runtimeInterface, accountAddressValue, publicKey)

		result := &interpreter.VoidValue{}
		return trampoline.Done{Result: result}
	}
}

func (r *interpreterRuntime) removeAccountKeyFunction(runtimeInterface Interface) interpreter.HostFunction {
	return func(arguments []interpreter.Value, _ interpreter.LocationPosition) trampoline.Trampoline {
		if len(arguments) != 2 {
			panic(fmt.Sprintf("removeAccountKey requires 2 parameters"))
		}

<<<<<<< HEAD
		accountAddress, ok := arguments[0].(interpreter.AddressValue)
=======
		accountAddressStr, ok := arguments[0].(*interpreter.StringValue)
>>>>>>> 575c53e4
		if !ok {
			panic(fmt.Sprintf("removeAccountKey requires the first parameter to be an address"))
		}

		index, ok := arguments[1].(interpreter.IntValue)
		if !ok {
			panic(fmt.Sprintf("removeAccountKey requires the second parameter to be an integer"))

		}

<<<<<<< HEAD
		accountAddressValue := accountAddress.Export().(values.Address)
=======
		// TODO: convert directly to values.Address
		accountAddress := flow.HexToAddress(accountAddressStr.Str)
		accountAddressValue := values.Address(accountAddress)
>>>>>>> 575c53e4

		indexValue := index.Export().(values.Int)

		publicKey, err := runtimeInterface.RemoveAccountKey(accountAddressValue, indexValue)
		if err != nil {
			panic(err)
		}

		r.emitAccountEvent(stdlib.AccountKeyRemovedEventType, runtimeInterface, accountAddressValue, publicKey)

		result := &interpreter.VoidValue{}
		return trampoline.Done{Result: result}
	}
}

func (r *interpreterRuntime) newUpdateAccountCodeFunction(runtimeInterface Interface) interpreter.HostFunction {
	return func(arguments []interpreter.Value, _ interpreter.LocationPosition) trampoline.Trampoline {
		if len(arguments) != 2 {
			panic(fmt.Sprintf("updateAccountCode requires 2 parameters"))
		}

<<<<<<< HEAD
		accountAddress, ok := arguments[0].(interpreter.AddressValue)
=======
		accountAddressStr, ok := arguments[0].(*interpreter.StringValue)
>>>>>>> 575c53e4
		if !ok {
			panic(fmt.Sprintf("updateAccountCode requires the first parameter to be an address"))
		}

		code, err := toBytes(arguments[1])
		if err != nil {
			panic(fmt.Sprintf("updateAccountCode requires the second parameter to be an array"))
		}

<<<<<<< HEAD
		accountAddressValue := accountAddress.Export().(values.Address)
=======
		// TODO: convert directly to values.Address
		accountAddress := flow.HexToAddress(accountAddressStr.Str)
		accountAddressValue := values.Address(accountAddress)
>>>>>>> 575c53e4

		err = runtimeInterface.UpdateAccountCode(accountAddressValue, code)
		if err != nil {
			panic(err)
		}

		r.emitAccountEvent(stdlib.AccountCodeUpdatedEventType, runtimeInterface, accountAddressValue, code)

		result := &interpreter.VoidValue{}
		return trampoline.Done{Result: result}
	}
}

func (r *interpreterRuntime) newGetAccountFunction(runtimeInterface Interface) interpreter.HostFunction {
	return func(arguments []interpreter.Value, _ interpreter.LocationPosition) trampoline.Trampoline {
		if len(arguments) != 1 {
			panic(fmt.Sprintf("getAccount requires 1 parameter"))
		}

<<<<<<< HEAD
		accountAddress, ok := arguments[0].(interpreter.AddressValue)
=======
		accountAddressStr, ok := arguments[0].(*interpreter.StringValue)
>>>>>>> 575c53e4
		if !ok {
			panic(fmt.Sprintf("getAccount requires the first parameter to be an address"))
		}

<<<<<<< HEAD
		accountAddressValue := accountAddress.Export().(values.Address)
=======
		// TODO: convert directly to values.Address
		accountAddress := flow.HexToAddress(accountAddressStr.Str)
		accountAddressValue := values.Address(accountAddress)
>>>>>>> 575c53e4

		account := accountValue(accountAddressValue)

		return trampoline.Done{Result: account}
	}
}

func (r *interpreterRuntime) newLogFunction(runtimeInterface Interface) interpreter.HostFunction {
	return func(arguments []interpreter.Value, _ interpreter.LocationPosition) trampoline.Trampoline {
		runtimeInterface.Log(fmt.Sprint(arguments[0]))
		return trampoline.Done{Result: &interpreter.VoidValue{}}
	}
}

func (r *interpreterRuntime) getOwnerControllerKey(
	arguments []interpreter.Value,
) (
	controller []byte, owner []byte, key []byte,
) {
	var err error
	owner, err = toBytes(arguments[0])
	if err != nil {
		panic(fmt.Sprintf("setValue requires the first parameter to be an array"))
	}
	controller, err = toBytes(arguments[1])
	if err != nil {
		panic(fmt.Sprintf("setValue requires the second parameter to be an array"))
	}
	key, err = toBytes(arguments[2])
	if err != nil {
		panic(fmt.Sprintf("setValue requires the third parameter to be an array"))
	}
	return
}

func toBytes(value interpreter.Value) (values.Bytes, error) {
	_, isNil := value.(interpreter.NilValue)
	if isNil {
		return nil, nil
	}

	someValue, ok := value.(*interpreter.SomeValue)
	if ok {
		value = someValue.Value
	}

	array, ok := value.(*interpreter.ArrayValue)
	if !ok {
		return nil, errors.New("value is not an array")
	}

	result := make([]byte, len(array.Values))
	for i, arrayValue := range array.Values {
		intValue, ok := arrayValue.(interpreter.IntValue)
		if !ok {
			return nil, errors.New("array value is not an Int")
		}

		j := intValue.IntValue()

		if j < 0 || j > 255 {
			return nil, errors.New("array value is not in byte range (0-255)")
		}

		result[i] = byte(j)
	}

	return result, nil
}<|MERGE_RESOLUTION|>--- conflicted
+++ resolved
@@ -12,7 +12,6 @@
 	"github.com/dapperlabs/flow-go/language/runtime/sema"
 	"github.com/dapperlabs/flow-go/language/runtime/stdlib"
 	"github.com/dapperlabs/flow-go/language/runtime/trampoline"
-	"github.com/dapperlabs/flow-go/model/flow"
 	"github.com/dapperlabs/flow-go/sdk/abi/values"
 )
 
@@ -164,13 +163,8 @@
 
 		if !parameterType.Equal(stdlib.AccountType.Type) {
 			err := fmt.Errorf(
-<<<<<<< HEAD
 				"parameter type mismatch for transaction `prepare` function: expected `%s`, got `%s`",
 				&sema.AccountType{},
-=======
-				"parameter type mismatch for `main` function: expected `%s`, got `%s`",
-				stdlib.AccountType.Type,
->>>>>>> 575c53e4
 				parameterType,
 			)
 			return err
@@ -347,17 +341,10 @@
 func accountValue(address values.Address) interpreter.Value {
 	addressHex := fmt.Sprintf("%x", address)
 
-<<<<<<< HEAD
-	return interpreter.CompositeValue{
+	return &interpreter.CompositeValue{
 		Identifier: (&sema.AccountType{}).ID(),
-		Fields: &map[string]interpreter.Value{
+		Fields: map[string]interpreter.Value{
 			"address": interpreter.AddressValue(address),
-=======
-	return &interpreter.CompositeValue{
-		Identifier: stdlib.AccountType.Name,
-		Fields: map[string]interpreter.Value{
-			"address": interpreter.NewStringValue(addressHex),
->>>>>>> 575c53e4
 			"storage": interpreter.StorageValue{Identifier: addressHex},
 		},
 	}
@@ -404,11 +391,7 @@
 			panic(fmt.Sprintf("addAccountKey requires 2 parameters"))
 		}
 
-<<<<<<< HEAD
 		accountAddress, ok := arguments[0].(interpreter.AddressValue)
-=======
-		accountAddressStr, ok := arguments[0].(*interpreter.StringValue)
->>>>>>> 575c53e4
 		if !ok {
 			panic(fmt.Sprintf("addAccountKey requires the first parameter to be an address"))
 		}
@@ -418,13 +401,7 @@
 			panic(fmt.Sprintf("addAccountKey requires the second parameter to be an array"))
 		}
 
-<<<<<<< HEAD
 		accountAddressValue := accountAddress.Export().(values.Address)
-=======
-		// TODO: convert directly to values.Address
-		accountAddress := flow.HexToAddress(accountAddressStr.Str)
-		accountAddressValue := values.Address(accountAddress)
->>>>>>> 575c53e4
 
 		err = runtimeInterface.AddAccountKey(accountAddressValue, publicKey)
 		if err != nil {
@@ -444,11 +421,7 @@
 			panic(fmt.Sprintf("removeAccountKey requires 2 parameters"))
 		}
 
-<<<<<<< HEAD
 		accountAddress, ok := arguments[0].(interpreter.AddressValue)
-=======
-		accountAddressStr, ok := arguments[0].(*interpreter.StringValue)
->>>>>>> 575c53e4
 		if !ok {
 			panic(fmt.Sprintf("removeAccountKey requires the first parameter to be an address"))
 		}
@@ -459,13 +432,7 @@
 
 		}
 
-<<<<<<< HEAD
 		accountAddressValue := accountAddress.Export().(values.Address)
-=======
-		// TODO: convert directly to values.Address
-		accountAddress := flow.HexToAddress(accountAddressStr.Str)
-		accountAddressValue := values.Address(accountAddress)
->>>>>>> 575c53e4
 
 		indexValue := index.Export().(values.Int)
 
@@ -487,11 +454,7 @@
 			panic(fmt.Sprintf("updateAccountCode requires 2 parameters"))
 		}
 
-<<<<<<< HEAD
 		accountAddress, ok := arguments[0].(interpreter.AddressValue)
-=======
-		accountAddressStr, ok := arguments[0].(*interpreter.StringValue)
->>>>>>> 575c53e4
 		if !ok {
 			panic(fmt.Sprintf("updateAccountCode requires the first parameter to be an address"))
 		}
@@ -501,13 +464,7 @@
 			panic(fmt.Sprintf("updateAccountCode requires the second parameter to be an array"))
 		}
 
-<<<<<<< HEAD
 		accountAddressValue := accountAddress.Export().(values.Address)
-=======
-		// TODO: convert directly to values.Address
-		accountAddress := flow.HexToAddress(accountAddressStr.Str)
-		accountAddressValue := values.Address(accountAddress)
->>>>>>> 575c53e4
 
 		err = runtimeInterface.UpdateAccountCode(accountAddressValue, code)
 		if err != nil {
@@ -527,22 +484,12 @@
 			panic(fmt.Sprintf("getAccount requires 1 parameter"))
 		}
 
-<<<<<<< HEAD
 		accountAddress, ok := arguments[0].(interpreter.AddressValue)
-=======
-		accountAddressStr, ok := arguments[0].(*interpreter.StringValue)
->>>>>>> 575c53e4
 		if !ok {
 			panic(fmt.Sprintf("getAccount requires the first parameter to be an address"))
 		}
 
-<<<<<<< HEAD
 		accountAddressValue := accountAddress.Export().(values.Address)
-=======
-		// TODO: convert directly to values.Address
-		accountAddress := flow.HexToAddress(accountAddressStr.Str)
-		accountAddressValue := values.Address(accountAddress)
->>>>>>> 575c53e4
 
 		account := accountValue(accountAddressValue)
 
