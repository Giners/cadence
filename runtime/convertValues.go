/*
 * Cadence - The resource-oriented smart contract programming language
 *
 * Copyright 2019-2020 Dapper Labs, Inc.
 *
 * Licensed under the Apache License, Version 2.0 (the "License");
 * you may not use this file except in compliance with the License.
 * You may obtain a copy of the License at
 *
 *   http://www.apache.org/licenses/LICENSE-2.0
 *
 * Unless required by applicable law or agreed to in writing, software
 * distributed under the License is distributed on an "AS IS" BASIS,
 * WITHOUT WARRANTIES OR CONDITIONS OF ANY KIND, either express or implied.
 * See the License for the specific language governing permissions and
 * limitations under the License.
 */

package runtime

import (
	"fmt"

	"github.com/onflow/cadence"
	"github.com/onflow/cadence/runtime/common"
	"github.com/onflow/cadence/runtime/interpreter"
	"github.com/onflow/cadence/runtime/sema"
	"github.com/onflow/cadence/runtime/stdlib"
)

// exportValue converts a runtime value to its native Go representation.
func exportValue(value exportableValue) (cadence.Value, error) {
	return exportValueWithInterpreter(value.Value, value.Interpreter(), seenReferences{})
}

// ExportValue converts a runtime value to its native Go representation.
func ExportValue(value interpreter.Value, inter *interpreter.Interpreter) (cadence.Value, error) {
	return exportValueWithInterpreter(value, inter, seenReferences{})
}

// NOTE: Do not generalize to map[interpreter.Value],
// as not all values are Go hashable, i.e. this might lead to run-time panics
type seenReferences map[*interpreter.EphemeralReferenceValue]struct{}

// exportValueWithInterpreter exports the given internal (interpreter) value to an external value.
//
// The export is recursive, the results parameter prevents cycles:
// it is checked at the start of the recursively called function,
// and pre-set before a recursive call.
//
func exportValueWithInterpreter(
	value interpreter.Value,
	inter *interpreter.Interpreter,
	seenReferences seenReferences,
) (
	cadence.Value,
	error,
) {
<<<<<<< HEAD
	// Break recursion through ephemeral references
	if referenceValue, ok := value.(*interpreter.EphemeralReferenceValue); ok {
		if _, ok := seenReferences[referenceValue]; ok {
			return nil, nil
		}
		defer delete(seenReferences, referenceValue)
		seenReferences[referenceValue] = struct{}{}
	}

=======
>>>>>>> ece37b63
	switch v := value.(type) {
	case interpreter.VoidValue:
		return cadence.NewVoid(), nil
	case interpreter.NilValue:
		return cadence.NewOptional(nil), nil
	case *interpreter.SomeValue:
		return exportSomeValue(v, inter, seenReferences)
	case interpreter.BoolValue:
		return cadence.NewBool(bool(v)), nil
	case *interpreter.StringValue:
		return cadence.NewString(v.Str)
	case *interpreter.ArrayValue:
		return exportArrayValue(v, inter, seenReferences)
	case interpreter.IntValue:
		return cadence.NewIntFromBig(v.ToBigInt()), nil
	case interpreter.Int8Value:
		return cadence.NewInt8(int8(v)), nil
	case interpreter.Int16Value:
		return cadence.NewInt16(int16(v)), nil
	case interpreter.Int32Value:
		return cadence.NewInt32(int32(v)), nil
	case interpreter.Int64Value:
		return cadence.NewInt64(int64(v)), nil
	case interpreter.Int128Value:
		return cadence.NewInt128FromBig(v.ToBigInt())
	case interpreter.Int256Value:
		return cadence.NewInt256FromBig(v.ToBigInt())
	case interpreter.UIntValue:
		return cadence.NewUIntFromBig(v.ToBigInt())
	case interpreter.UInt8Value:
		return cadence.NewUInt8(uint8(v)), nil
	case interpreter.UInt16Value:
		return cadence.NewUInt16(uint16(v)), nil
	case interpreter.UInt32Value:
		return cadence.NewUInt32(uint32(v)), nil
	case interpreter.UInt64Value:
		return cadence.NewUInt64(uint64(v)), nil
	case interpreter.UInt128Value:
		return cadence.NewUInt128FromBig(v.ToBigInt())
	case interpreter.UInt256Value:
		return cadence.NewUInt256FromBig(v.ToBigInt())
	case interpreter.Word8Value:
		return cadence.NewWord8(uint8(v)), nil
	case interpreter.Word16Value:
		return cadence.NewWord16(uint16(v)), nil
	case interpreter.Word32Value:
		return cadence.NewWord32(uint32(v)), nil
	case interpreter.Word64Value:
		return cadence.NewWord64(uint64(v)), nil
	case interpreter.Fix64Value:
		return cadence.Fix64(v), nil
	case interpreter.UFix64Value:
		return cadence.UFix64(v), nil
	case *interpreter.CompositeValue:
		return exportCompositeValue(v, inter, seenReferences)
	case *interpreter.DictionaryValue:
		return exportDictionaryValue(v, inter, seenReferences)
	case interpreter.AddressValue:
		return cadence.NewAddress(v), nil
	case interpreter.LinkValue:
		return exportLinkValue(v, inter), nil
	case interpreter.PathValue:
		return exportPathValue(v), nil
	case interpreter.TypeValue:
		return exportTypeValue(v, inter), nil
	case interpreter.CapabilityValue:
		return exportCapabilityValue(v, inter), nil
	case *interpreter.EphemeralReferenceValue:
<<<<<<< HEAD
		return exportValueWithInterpreter(v.Value, inter, seenReferences)
=======
		// Break recursion through ephemeral references
		if _, ok := results[v]; ok {
			return nil, nil
		}
		defer delete(results, v)
		results[v] = struct{}{}
		return exportValueWithInterpreter(v.Value, inter, results)
>>>>>>> ece37b63
	case *interpreter.StorageReferenceValue:
		referencedValue := v.ReferencedValue(inter)
		if referencedValue == nil {
			return nil, nil
		}
		return exportValueWithInterpreter(*referencedValue, inter, seenReferences)
	}

	return nil, fmt.Errorf("cannot export value of type %T", value)

}

func exportSomeValue(
	v *interpreter.SomeValue,
	inter *interpreter.Interpreter,
	seenReferences seenReferences,
) (
	cadence.Optional,
	error,
) {
	if v.Value == nil {
		return cadence.NewOptional(nil), nil
	}

	value, err := exportValueWithInterpreter(v.Value, inter, seenReferences)
	if err != nil {
		return cadence.Optional{}, err
	}

	return cadence.NewOptional(value), nil
}

func exportArrayValue(
	v *interpreter.ArrayValue,
	inter *interpreter.Interpreter,
	seenReferences seenReferences,
) (
	cadence.Array,
	error,
) {
	elements := v.Elements()
	values := make([]cadence.Value, len(elements))

	for i, value := range elements {
		exportedValue, err := exportValueWithInterpreter(value, inter, seenReferences)
		if err != nil {
			return cadence.Array{}, err
		}
		values[i] = exportedValue
	}

	return cadence.NewArray(values), nil
}

func exportCompositeValue(
	v *interpreter.CompositeValue,
	inter *interpreter.Interpreter,
	seenReferences seenReferences,
) (
	cadence.Value,
	error,
) {

	dynamicType := v.DynamicType(inter, interpreter.SeenReferences{}).(interpreter.CompositeDynamicType)
	staticType := dynamicType.StaticType.(*sema.CompositeType)
	// TODO: consider making the results map "global", by moving it up to exportValueWithInterpreter
	t := exportCompositeType(staticType, map[sema.TypeID]cadence.Type{})

	// NOTE: use the exported type's fields to ensure fields in type
	// and value are in sync

	fieldNames := t.CompositeFields()
	fields := make([]cadence.Value, len(fieldNames))

	fieldsMap := v.Fields()
	for i, field := range fieldNames {
		fieldName := field.Identifier
		fieldValue, ok := fieldsMap.Get(fieldName)

		if !ok && v.ComputedFields != nil {
			if computedField, ok := v.ComputedFields.Get(fieldName); ok {
				fieldValue = computedField(inter)
			}
		}

		exportedFieldValue, err := exportValueWithInterpreter(fieldValue, inter, seenReferences)
		if err != nil {
			return nil, err
		}
		fields[i] = exportedFieldValue
	}

	// NOTE: when modifying the cases below,
	// also update the error message below!

	switch staticType.Kind {
	case common.CompositeKindStructure:
		return cadence.NewStruct(fields).WithType(t.(*cadence.StructType)), nil
	case common.CompositeKindResource:
		return cadence.NewResource(fields).WithType(t.(*cadence.ResourceType)), nil
	case common.CompositeKindEvent:
		return cadence.NewEvent(fields).WithType(t.(*cadence.EventType)), nil
	case common.CompositeKindContract:
		return cadence.NewContract(fields).WithType(t.(*cadence.ContractType)), nil
	case common.CompositeKindEnum:
		return cadence.NewEnum(fields).WithType(t.(*cadence.EnumType)), nil
	}

	return nil, fmt.Errorf(
		"invalid composite kind `%s`, must be %s",
		staticType.Kind,
		common.EnumerateWords(
			[]string{
				common.CompositeKindStructure.Name(),
				common.CompositeKindResource.Name(),
				common.CompositeKindEvent.Name(),
				common.CompositeKindContract.Name(),
				common.CompositeKindEnum.Name(),
			},
			"or",
		),
	)
}

func exportDictionaryValue(
	v *interpreter.DictionaryValue,
	inter *interpreter.Interpreter,
	seenReferences seenReferences,
) (
	cadence.Dictionary,
	error,
) {
	pairs := make([]cadence.KeyValuePair, v.Count())

	for i, keyValue := range v.Keys().Elements() {

		// NOTE: use `Get` instead of accessing `Entries`,
		// so that the potentially deferred values are loaded from storage

		value := v.Get(inter, interpreter.ReturnEmptyLocationRange, keyValue).(*interpreter.SomeValue).Value

		convertedKey, err := exportValueWithInterpreter(keyValue, inter, seenReferences)
		if err != nil {
			return cadence.Dictionary{}, err
		}
		convertedValue, err := exportValueWithInterpreter(value, inter, seenReferences)
		if err != nil {
			return cadence.Dictionary{}, err
		}

		pairs[i] = cadence.KeyValuePair{
			Key:   convertedKey,
			Value: convertedValue,
		}
	}

	return cadence.NewDictionary(pairs), nil
}

func exportLinkValue(v interpreter.LinkValue, inter *interpreter.Interpreter) cadence.Link {
	path := exportPathValue(v.TargetPath)
	ty := string(inter.ConvertStaticToSemaType(v.Type).ID())
	return cadence.NewLink(path, ty)
}

func exportPathValue(v interpreter.PathValue) cadence.Path {
	return cadence.Path{
		Domain:     v.Domain.Identifier(),
		Identifier: v.Identifier,
	}
}

func exportTypeValue(v interpreter.TypeValue, inter *interpreter.Interpreter) cadence.TypeValue {
	var typeID string
	staticType := v.Type
	if staticType != nil {
		typeID = string(inter.ConvertStaticToSemaType(staticType).ID())
	}
	return cadence.TypeValue{
		StaticType: typeID,
	}
}

func exportCapabilityValue(v interpreter.CapabilityValue, inter *interpreter.Interpreter) cadence.Capability {
	var borrowType string
	if v.BorrowType != nil {
		borrowType = string(inter.ConvertStaticToSemaType(v.BorrowType).ID())
	}

	return cadence.Capability{
		Path:       exportPathValue(v.Path),
		Address:    cadence.NewAddress(v.Address),
		BorrowType: borrowType,
	}
}

// exportEvent converts a runtime event to its native Go representation.
func exportEvent(event exportableEvent, seenReferences seenReferences) (cadence.Event, error) {
	fields := make([]cadence.Value, len(event.Fields))

	for i, field := range event.Fields {
		value, err := exportValueWithInterpreter(field.Value, field.Interpreter(), seenReferences)
		if err != nil {
			return cadence.Event{}, err
		}
		fields[i] = value
	}

	eventType := ExportType(event.Type, map[sema.TypeID]cadence.Type{}).(*cadence.EventType)
	return cadence.NewEvent(fields).WithType(eventType), nil
}

// importValue converts a Cadence value to a runtime value.
func importValue(inter *interpreter.Interpreter, value cadence.Value) (interpreter.Value, error) {
	switch v := value.(type) {
	case cadence.Void:
		return interpreter.VoidValue{}, nil
	case cadence.Optional:
		return importOptionalValue(inter, v)
	case cadence.Bool:
		return interpreter.BoolValue(v), nil
	case cadence.String:
		return interpreter.NewStringValue(string(v)), nil
	case cadence.Bytes:
		return interpreter.ByteSliceToByteArrayValue(v), nil
	case cadence.Address:
		return interpreter.NewAddressValue(common.Address(v)), nil
	case cadence.Int:
		return interpreter.NewIntValueFromBigInt(v.Value), nil
	case cadence.Int8:
		return interpreter.Int8Value(v), nil
	case cadence.Int16:
		return interpreter.Int16Value(v), nil
	case cadence.Int32:
		return interpreter.Int32Value(v), nil
	case cadence.Int64:
		return interpreter.Int64Value(v), nil
	case cadence.Int128:
		return interpreter.NewInt128ValueFromBigInt(v.Value), nil
	case cadence.Int256:
		return interpreter.NewInt256ValueFromBigInt(v.Value), nil
	case cadence.UInt:
		return interpreter.NewUIntValueFromBigInt(v.Value), nil
	case cadence.UInt8:
		return interpreter.UInt8Value(v), nil
	case cadence.UInt16:
		return interpreter.UInt16Value(v), nil
	case cadence.UInt32:
		return interpreter.UInt32Value(v), nil
	case cadence.UInt64:
		return interpreter.UInt64Value(v), nil
	case cadence.UInt128:
		return interpreter.NewUInt128ValueFromBigInt(v.Value), nil
	case cadence.UInt256:
		return interpreter.NewUInt256ValueFromBigInt(v.Value), nil
	case cadence.Word8:
		return interpreter.Word8Value(v), nil
	case cadence.Word16:
		return interpreter.Word16Value(v), nil
	case cadence.Word32:
		return interpreter.Word32Value(v), nil
	case cadence.Word64:
		return interpreter.Word64Value(v), nil
	case cadence.Fix64:
		return interpreter.Fix64Value(v), nil
	case cadence.UFix64:
		return interpreter.UFix64Value(v), nil
	case cadence.Path:
		return importPathValue(v), nil
	case cadence.Array:
		return importArrayValue(inter, v)
	case cadence.Dictionary:
		return importDictionaryValue(inter, v)
	case cadence.Struct:
		return importCompositeValue(
			inter,
			common.CompositeKindStructure,
			v.StructType.Location,
			v.StructType.QualifiedIdentifier,
			v.StructType.Fields,
			v.Fields,
		)
	case cadence.Resource:
		return importCompositeValue(
			inter,
			common.CompositeKindResource,
			v.ResourceType.Location,
			v.ResourceType.QualifiedIdentifier,
			v.ResourceType.Fields,
			v.Fields,
		)
	case cadence.Event:
		return importCompositeValue(
			inter,
			common.CompositeKindEvent,
			v.EventType.Location,
			v.EventType.QualifiedIdentifier,
			v.EventType.Fields,
			v.Fields,
		)
	case cadence.Enum:
		return importCompositeValue(
			inter,
			common.CompositeKindEnum,
			v.EnumType.Location,
			v.EnumType.QualifiedIdentifier,
			v.EnumType.Fields,
			v.Fields,
		)
	}

	return nil, fmt.Errorf("cannot import value of type %T", value)
}

func importPathValue(v cadence.Path) interpreter.PathValue {
	return interpreter.PathValue{
		Domain:     common.PathDomainFromIdentifier(v.Domain),
		Identifier: v.Identifier,
	}
}

func importOptionalValue(
	inter *interpreter.Interpreter,
	v cadence.Optional,
) (
	interpreter.Value,
	error,
) {
	if v.Value == nil {
		return interpreter.NilValue{}, nil
	}

	innerValue, err := importValue(inter, v.Value)
	if err != nil {
		return nil, err
	}

	return interpreter.NewSomeValueOwningNonCopying(innerValue), nil
}

func importArrayValue(
	inter *interpreter.Interpreter,
	v cadence.Array,
) (
	*interpreter.ArrayValue,
	error,
) {
	values := make([]interpreter.Value, len(v.Values))

	for i, elem := range v.Values {
		value, err := importValue(inter, elem)
		if err != nil {
			return nil, err
		}
		values[i] = value
	}

	return interpreter.NewArrayValueUnownedNonCopying(values...), nil
}

func importDictionaryValue(
	inter *interpreter.Interpreter,
	v cadence.Dictionary,
) (
	*interpreter.DictionaryValue,
	error,
) {
	keysAndValues := make([]interpreter.Value, len(v.Pairs)*2)

	for i, pair := range v.Pairs {
		key, err := importValue(inter, pair.Key)
		if err != nil {
			return nil, err
		}
		keysAndValues[i*2] = key

		value, err := importValue(inter, pair.Value)
		if err != nil {
			return nil, err
		}
		keysAndValues[i*2+1] = value
	}

	return interpreter.NewDictionaryValueUnownedNonCopying(keysAndValues...), nil
}

func importCompositeValue(
	inter *interpreter.Interpreter,
	kind common.CompositeKind,
	location Location,
	qualifiedIdentifier string,
	fieldTypes []cadence.Field,
	fieldValues []cadence.Value,
) (
	*interpreter.CompositeValue,
	error,
) {
	fields := interpreter.NewStringValueOrderedMap()

	for i := 0; i < len(fieldTypes) && i < len(fieldValues); i++ {
		fieldType := fieldTypes[i]
		fieldValue := fieldValues[i]
		value, err := importValue(inter, fieldValue)
		if err != nil {
			return nil, err
		}
		fields.Set(
			fieldType.Identifier,
			value,
		)
	}

	if location == nil {
		switch sema.NativeCompositeTypes[qualifiedIdentifier] {
		case sema.PublicKeyType:
			// PublicKey has a dedicated constructor
			// (e.g. it has computed fields that must be initialized)
			return importPublicKey(inter, fields)

		case sema.HashAlgorithmType:
			// HashAlgorithmType has a dedicated constructor
			// (e.g. it has host functions)
			return importHashAlgorithm(fields)

		case sema.SignatureAlgorithmType:
			// continue in the normal path

		default:
			return nil, fmt.Errorf(
				"cannot import value of type %s",
				qualifiedIdentifier,
			)
		}
	}

	return interpreter.NewCompositeValue(
		location,
		qualifiedIdentifier,
		kind,
		fields,
		nil,
	), nil
}

func importPublicKey(
	inter *interpreter.Interpreter,
	fields *interpreter.StringValueOrderedMap,
) (
	*interpreter.CompositeValue,
	error,
) {

	var publicKeyValue *interpreter.ArrayValue
	var signAlgoValue *interpreter.CompositeValue

	ty := sema.PublicKeyType

	err := fields.ForeachWithError(func(fieldName string, value interpreter.Value) error {
		switch fieldName {
		case sema.PublicKeyPublicKeyField:
			arrayValue, ok := value.(*interpreter.ArrayValue)
			if !ok {
				return fmt.Errorf(
					"cannot import value of type '%s'. invalid value for field '%s': %v",
					ty,
					fieldName,
					value,
				)
			}

			publicKeyValue = arrayValue

		case sema.PublicKeySignAlgoField:
			compositeValue, ok := value.(*interpreter.CompositeValue)
			if !ok {
				return fmt.Errorf(
					"cannot import value of type '%s'. invalid value for field '%s': %v",
					ty,
					fieldName,
					value,
				)
			}

			signAlgoValue = compositeValue

		case sema.PublicKeyIsValidField:
			// 'isValid' field set by the user must be ignored.
			// This is calculated when creating the public key.

		default:
			return fmt.Errorf(
				"cannot import value of type '%s'. invalid field '%s'",
				ty,
				fieldName,
			)
		}

		return nil
	})
	if err != nil {
		return nil, err
	}

	if publicKeyValue == nil {
		return nil, fmt.Errorf(
			"cannot import value of type '%s'. missing field '%s'",
			ty,
			sema.PublicKeyPublicKeyField,
		)
	}

	if signAlgoValue == nil {
		return nil, fmt.Errorf(
			"cannot import value of type '%s'. missing field '%s'",
			ty,
			sema.PublicKeySignAlgoField,
		)
	}

	return interpreter.NewPublicKeyValue(
		publicKeyValue,
		signAlgoValue,
		inter.PublicKeyValidationHandler,
	), nil
}

func importHashAlgorithm(
	fields *interpreter.StringValueOrderedMap,
) (
	*interpreter.CompositeValue,
	error,
) {

	var foundRawValue bool
	var rawValue interpreter.UInt8Value

	ty := sema.HashAlgorithmType

	err := fields.ForeachWithError(func(fieldName string, value interpreter.Value) error {
		switch fieldName {
		case sema.EnumRawValueFieldName:
			rawValue, foundRawValue = value.(interpreter.UInt8Value)
			if !foundRawValue {
				return fmt.Errorf(
					"cannot import value of type '%s'. invalid value for field '%s': %v",
					ty,
					fieldName,
					value,
				)
			}

		default:
			return fmt.Errorf(
				"cannot import value of type '%s'. invalid field '%s'",
				ty,
				fieldName,
			)
		}

		return nil
	})
	if err != nil {
		return nil, err
	}

	if !foundRawValue {
		return nil, fmt.Errorf(
			"cannot import value of type '%s'. missing field '%s'",
			ty,
			sema.EnumRawValueFieldName,
		)
	}

	return stdlib.NewHashAlgorithmCase(uint8(rawValue)), nil
}<|MERGE_RESOLUTION|>--- conflicted
+++ resolved
@@ -56,18 +56,7 @@
 	cadence.Value,
 	error,
 ) {
-<<<<<<< HEAD
-	// Break recursion through ephemeral references
-	if referenceValue, ok := value.(*interpreter.EphemeralReferenceValue); ok {
-		if _, ok := seenReferences[referenceValue]; ok {
-			return nil, nil
-		}
-		defer delete(seenReferences, referenceValue)
-		seenReferences[referenceValue] = struct{}{}
-	}
-
-=======
->>>>>>> ece37b63
+
 	switch v := value.(type) {
 	case interpreter.VoidValue:
 		return cadence.NewVoid(), nil
@@ -136,17 +125,13 @@
 	case interpreter.CapabilityValue:
 		return exportCapabilityValue(v, inter), nil
 	case *interpreter.EphemeralReferenceValue:
-<<<<<<< HEAD
+		// Break recursion through ephemeral references
+    if _, ok := seenReferences[referenceValue]; ok {
+			return nil, nil
+		}
+		defer delete(seenReferences, referenceValue)
+    seenReferences[referenceValue] = struct{}{}    
 		return exportValueWithInterpreter(v.Value, inter, seenReferences)
-=======
-		// Break recursion through ephemeral references
-		if _, ok := results[v]; ok {
-			return nil, nil
-		}
-		defer delete(results, v)
-		results[v] = struct{}{}
-		return exportValueWithInterpreter(v.Value, inter, results)
->>>>>>> ece37b63
 	case *interpreter.StorageReferenceValue:
 		referencedValue := v.ReferencedValue(inter)
 		if referencedValue == nil {
