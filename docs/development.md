# Development

## Running the latest version of the Language Server in the Visual Studio Code Extension

- Ensure that a `replace` statement exists in `languageserver/go.mod`, so that the language server compiles with the local changes to Cadence.

- Find the Visual Studio Code preference named "Cadence: Flow Command" and change it to:

  ```text
  /path/to/cadence/languageserver/run.sh
  ```

- Restart Visual Studio Code

This will automatically recompile the language server every time it is started.

<<<<<<< HEAD
## Tools

The [`runtime/cmd` directory](https://github.com/onflow/cadence/tree/master/runtime/cmd)
contains command-line tools that are useful when working on the implementation for Cadence, or with Cadence code:

- The [`parse`](https://github.com/onflow/cadence/tree/master/runtime/cmd/parse) tool
  can be used to parse (syntactically analyze) Cadence code.
  By default, it reports syntactical errors in the given Cadence program, if any, in a human-readable format.
  By providing the `-json` it returns the AST of the program in JSON format if the given program is syntactically valid,
  or syntactical errors in JSON format (including position information).

  ```
  $ echo "X" |  go run ./runtime/cmd/parse
  error: unexpected token: identifier
   --> :1:0
    |
  1 | X
    | ^
  ```

  ```
  $ echo "let x = 1" |  go run ./runtime/cmd/parse -json
  [
    {
      "program": {
        "Type": "Program",
        "Declarations": [
          {
            "Type": "VariableDeclaration",
            "StartPos": {
              "Offset": 0,
              "Line": 1,
              "Column": 0
            },
            "EndPos": {
              "Offset": 8,
              "Line": 1,
              "Column": 8
            },
            [...]
  ```

- The [`check`](https://github.com/onflow/cadence/tree/master/runtime/cmd/check) tool
  can be used to check (semantically analyze) Cadence code.
  By default, it reports semantic errors in the given Cadence program, if any, in a human-readable format.
  By providing the `-json` it returns the AST in JSON format, or semantic errors in JSON format (including position information).

  ```
  $ echo "let x = 1" |  go run ./runtime/cmd/check                                                                                                                                                                                        1 ↵
  error: error: missing access modifier for constant
   --> :1:0
    |
  1 | let x = 1
    | ^
  ```

- The [`main`](https://github.com/onflow/cadence/tree/master/runtime/cmd/check) tools
  can be used to execute Cadence programs.
  If a no argument is provided, the REPL (Read-Eval-Print-Loop) is started.
  If an argument is provided, the Cadence program at the given path is executed.
  The program must have a function named `main` which has no parameters and no return type.

  ```
   $ go run ./runtime/cmd/main                                                                                                                                                                                                           130 ↵
   Welcome to Cadence v0.12.3!
   Type '.help' for assistance.

   1> let x = 2
   2> x + 3
   5
   ```

   ```
   $ echo 'pub fun main () { log("Hello, world!") }' > hello.cdc
   $ go run ./runtime/cmd/main hello.cdc
   "Hello, world!"
   ```
=======
## How is it possible to detect non-determinism and data races in the checker?

Run the checker tests with the `cadence.checkConcurrently` flag, e.g.

```shell
go test -race -v ./runtime/tests/checker -cadence.checkConcurrently=10
```

This runs each check of a checker test 10 times, concurrently,
and asserts that the checker errors of all checks are equal.
>>>>>>> 9f0fb3cf
<|MERGE_RESOLUTION|>--- conflicted
+++ resolved
@@ -14,7 +14,6 @@
 
 This will automatically recompile the language server every time it is started.
 
-<<<<<<< HEAD
 ## Tools
 
 The [`runtime/cmd` directory](https://github.com/onflow/cadence/tree/master/runtime/cmd)
@@ -92,7 +91,7 @@
    $ go run ./runtime/cmd/main hello.cdc
    "Hello, world!"
    ```
-=======
+
 ## How is it possible to detect non-determinism and data races in the checker?
 
 Run the checker tests with the `cadence.checkConcurrently` flag, e.g.
@@ -103,4 +102,3 @@
 
 This runs each check of a checker test 10 times, concurrently,
 and asserts that the checker errors of all checks are equal.
->>>>>>> 9f0fb3cf
